
# -*- coding: utf-8 -*-

# Base class and functions for PyGeodesy tests.

# After (C) Chris Veness 2011-2015 published under the same MIT Licence,
# see <http://www.Movable-Type.co.UK/scripts/latlong-vectors.html>
# and <http://www.Movable-Type.co.UK/scripts/latlong.html>.

from inspect import isclass, isfunction, ismethod, ismodule
from os.path import abspath, basename, dirname
from platform import architecture, java_ver, mac_ver, win32_ver, uname
import sys
from time import time

try:
    import geographiclib
except ImportError:
    geographiclib = None
try:
    import numpy
except ImportError:
    numpy = None

PyGeodesy_dir = dirname(dirname(abspath(__file__)))
# extend sys.path to include the ../.. directory
if PyGeodesy_dir not in sys.path:  # Python 3+ ModuleNotFoundError
    sys.path.insert(0, PyGeodesy_dir)

from pygeodesy import anStr, iterNumpy2over, normDMS, \
                      version as PyGeodesy_version  # PYCHOK expected

__all__ = ('geographiclib', 'numpy',  # constants
           'isIntelPython', 'isiOS', 'isNix', 'isPyPy',
           'isPython2', 'isPython3', 'isWindows',
           'PyGeodesy_dir', 'Python_O',
           'TestsBase',  # classes
           'ios_ver', 'secs2str',  # functions
           'tilde', 'type2str', 'versions')
__version__ = '18.09.16'

try:
    _Ints = int, long
    _Strs = basestring
except NameError:  # Python 3+
    _Ints = int
    _Strs = str

_os_bitstr = architecture()[0]  # XXX sys.maxsize
_pseudo_home_dir = dirname(PyGeodesy_dir or '~') or '~'

Python_O = sys.executable  # python or Pythonista path

isIntelPython = 'intelpython' in Python_O
# isiOS is used by some tests known to fail on iOS only
isiOS         = sys.platform == 'ios'  # public
isNix         = uname()[0] in ('Linux', 'linux')
isPyPy        = 'PyPy ' in sys.version  # public
isPython2     = sys.version_info[0] == 2
isPython3     = sys.version_info[0] == 3
isWindows     = sys.platform.startswith('win')

try:
    # use distro only for Linux, not macOS, etc.
    if isNix:
        import distro  # <http://PyPI.org/project/distro>
    else:
        raise ImportError

    _Nix = anStr(distro.id()).capitalize()  # .name()?

    def nix_ver():  # *nix release
<<<<<<< HEAD
<<<<<<< HEAD
        try:  # no subprocess.check_output ...
            v = distro.version()
        except AttributeError:  # ... Python 2.6
            v = ''
        return anStr(v), _os_bitstr
=======
=======
>>>>>>> 79f83a1c
        try:
            v = distro.version()
        except AttributeError:  # XXX Python 2.6.9?
            v = 'X'
        return _2str(v), _os_bitstr
<<<<<<< HEAD
>>>>>>> 79f83a1c177e1ac6bb4da30f07b6865a9ced11e5
=======
>>>>>>> 79f83a1c

except ImportError:
    _Nix = ''  # not linux?

    def nix_ver():  # PYCHOK expected
        return _Nix, _os_bitstr


class TestsBase(object):
    '''Tests based on @examples from the original JavaScript code
       and examples in <http://www.EdWilliams.org/avform.htm> or
       elsewhere as indicated.
    '''
    _file     = ''
    _name     = ''
    _iterisk  = ''
    _prefix   = '    '
    _time     = 0
    _verbose  = True  # print all tests, otherwise failures only
    _versions = ''  # cached versions() string

    failed  = 0
    known   = 0
    skipped = 0
    total   = 0

    def __init__(self, testfile, version, module=None, verbose=True):
        if not self._versions:  # get versions once
            TestsBase._versions = versions()
        self._file = testfile
        self._name = basename(testfile)
        self.title(self._name, version, module=module)
        self._time = time()
        self._verbose = verbose

    def errors(self):
        '''Return the number of tests failures,
           excluding the KNOWN failures.
        '''
        return self.failed - self.known  # new failures

    def exit(self, errors=0):
        '''Exit with the number of test failures as exit status.
        '''
        sys.exit(min(errors + self.errors(), 99))

    def iterNumpy2over(self, n=None):
        '''Set the I{iterNumpy2} threshold.

           @keyword n: Optional, new threshold value (integer).

           @return: Previous threshold (integer).
        '''
        p = iterNumpy2over(n)
        self.test('iterNumpy2over', iterNumpy2over(), n)
        return p

    def printf(self, fmt, *args, **kwds):  # nl=0, nt=0
        '''Print a formatted line to sys.stdout.
        '''
        nl = '\n' * kwds.get('nl', 0)
        nt = '\n' * kwds.get('nt', 0)
        print(''.join((nl, self._prefix, (fmt % args), nt)))

    def results(self, passed='passed', nl=1):
        '''Summarize the test results.
        '''
        s = time() - self._time
        r = passed  # or 'skipped'
        t = self.total
        f = self.failed
        if f:
            k = self.known or ''
            if k:
                if k == f:
                    k = ', KNOWN' if k == 1 else (
                        ', BOTH KNOWN' if k == 2 else
                        ', ALL KNOWN')
                else:
                    k = ', incl. %s KNOWN' % (k,)
            r = '(%.1f%%) FAILED%s' % (100.0 * f / t, k)
            n = '%s of %d' % (f, t)
        elif t:
            n = 'all %d' % (t,)
        else:
            n = 'all'
        k = self.skipped or ''
        if k:
            k = ', %d skipped' % (k,)
        r = '%s%s (%s) %s' % (r, k, self._versions, secs2str(s))
        self.printf('%s %s tests %s', n, self._name, r, nl=nl)

    def skip(self, text=''):
        '''Skip this test, leave a message.
        '''
        self.skipped += 1
        if text and self._verbose:
            self.printf('test skipped (%d): %s', self.skipped, text)

    def subtitle(self, module, testing='ing', **kwds):
        '''Print the subtitle of a test suite.
        '''
        t = (basename(module.__name__), module.__version__) + \
             tuple('%s=%s' % t for t in sorted(kwds.items()))
        self.printf('test%s(%s)', testing, ', '.join(t), nl=1)

    def test(self, name, value, expect, fmt='%s', known=False, nt=0):
        '''Compare a test value with the expected one.
        '''
        if self._iterisk:
            name += self._iterisk

        if not isinstance(expect, _Strs):
            expect = fmt % (expect,)  # expect as str

        f, v = '', fmt % (value,)  # value as str
        if v != expect and v != normDMS(expect):
            self.failed += 1  # failures
            if known:  # failed before
                self.known += 1
                f = ', KNOWN'
            f = '  FAILED%s, expected %s' % (f, expect)

        self.total += 1  # tests
        if f or self._verbose:
            self.printf('test %d %s: %s%s', self.total, name, v, f, nt=nt)

    def test__(self, fmt, *args, **kwds):
        '''Print subtotal test line.
        '''
        t = '-' * len(str(self.total))
        self.printf('test %s %s', t, (fmt % args), **kwds)

    def testiter(self):
        '''Test with/-out I{iterNumpy2} threshold.
        '''
        yield iterNumpy2over(100000)
        self._iterisk = '*'
        yield iterNumpy2over(1)
        self._iterisk = ''

    def title(self, test, version, module=None):
        '''Print the title of the test suite.
        '''
        if module:
            m = ' (module %s %s)' % (basename(module.__name__),
                                     module.__version__)
        else:
            m = ''
        self.printf('testing %s %s%s', test, version, m, nl=1)


if isiOS:

    def ios_ver(**unused):
        '''Get the iOS version information.
        '''
        # on iOS ('10.3.3', ..., 'iPad4,2')
        t = mac_ver()
        # append 'machine' iPad, iPhone to 'release'
        r = t[0] + ' ' + t[2].split(',')[0]
        return (r,) + t[1:]

    Python_O = basename(Python_O)

else:  # non-iOS

    def ios_ver(**unused):  # PYCHOK expected
        '''Get the iOS version information.
        '''
        return ('', ('', '', ''), '')

    if not __debug__:
        Python_O += ' -O'  # optimized


def secs2str(secs):
    '''Convert a time value to string.
    '''
    unit = ['sec', 'ms', 'us', 'ps']
    while secs < 1 and len(unit) > 1:
        secs *= 1000.0
        unit.pop(0)
    return '%.3f %s' % (secs, unit[0])


def tilde(path):
    '''Return a shortened path, especially Pythonista.
    '''
    return path.replace(_pseudo_home_dir, '~')


def type2str(obj, attr):
    '''Return the type name of an object attribute.
    '''
    t = getattr(obj, attr, None)
    if isclass(t):
        t = '() class'
    elif isinstance(t, float):
        t = ' float'
    elif ismethod(t):
        t = '() method'
    elif isfunction(t):
        if isclass(obj):
            t = '() method'
        else:
            t = '() function'
    elif isinstance(t, _Ints):
        t = ' int'
    elif ismodule(t):
        t = ' module'
    elif type(t) is property:
        t = ' property'
    elif isinstance(t, _Strs):
        t = ' str'
    else:
        t = str(type(t)).replace("'", '')
        if t.startswith('<') and t.endswith('>'):
            t = ' ' + t[1:-1]
        else:
            t = ' attribute'
    return t


def versions():
    '''Get pygeodesy, Python versions, size, OS name and release.
    '''
    t = 'Intel-' if isIntelPython else 'PyPy-' if isPyPy else ''
    vs = 'PyGeodesy', PyGeodesy_version, (t +
         'Python'), sys.version.split()[0], _os_bitstr
    if geographiclib:
        vs += 'geographiclib', geographiclib.__version__
    if numpy:
        vs += 'numpy', numpy.__version__

    # - mac_ver() returns ('10.12.5', ..., 'x86_64') on
    #   macOS and ('10.3.3', ..., 'iPad4,2') on iOS
    # - win32_ver is ('XP', ..., 'SP3', ...) on Windows XP SP3
    # - platform() returns 'Darwin-16.6.0-x86_64-i386-64bit'
    #   on macOS and 'Darwin-16.6.0-iPad4,2-64bit' on iOS
    # - sys.platform is 'darwin' on macOS, 'ios' on iOS,
    #   'win32' on Windows and 'cygwin' on Windows/Gygwin
    # - distro.id() and .name() return 'Darwin' on macOS
    for t, r in (('iOS',     ios_ver),
                 ('macOS',   mac_ver),
                 ('Windows', win32_ver),
                 (_Nix,      nix_ver),
                 ('Java',    java_ver),
                 ('uname',   uname)):
        r = r()[0]
        if r:
            vs += t, r
            break

    return ' '.join(vs)<|MERGE_RESOLUTION|>--- conflicted
+++ resolved
@@ -70,25 +70,11 @@
     _Nix = anStr(distro.id()).capitalize()  # .name()?
 
     def nix_ver():  # *nix release
-<<<<<<< HEAD
-<<<<<<< HEAD
         try:  # no subprocess.check_output ...
             v = distro.version()
         except AttributeError:  # ... Python 2.6
             v = ''
         return anStr(v), _os_bitstr
-=======
-=======
->>>>>>> 79f83a1c
-        try:
-            v = distro.version()
-        except AttributeError:  # XXX Python 2.6.9?
-            v = 'X'
-        return _2str(v), _os_bitstr
-<<<<<<< HEAD
->>>>>>> 79f83a1c177e1ac6bb4da30f07b6865a9ced11e5
-=======
->>>>>>> 79f83a1c
 
 except ImportError:
     _Nix = ''  # not linux?
